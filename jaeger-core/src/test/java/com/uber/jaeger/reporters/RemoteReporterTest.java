--- conflicted
+++ resolved
@@ -22,6 +22,7 @@
 
 package com.uber.jaeger.reporters;
 
+import static org.awaitility.Awaitility.await;
 import static org.hamcrest.CoreMatchers.anyOf;
 import static org.hamcrest.CoreMatchers.equalTo;
 import static org.junit.Assert.assertEquals;
@@ -35,10 +36,13 @@
 import com.uber.jaeger.metrics.Metrics;
 import com.uber.jaeger.metrics.StatsFactoryImpl;
 import com.uber.jaeger.samplers.ConstSampler;
+
 import java.util.ArrayList;
 import java.util.List;
 import java.util.concurrent.CyclicBarrier;
+import java.util.concurrent.TimeUnit;
 import java.util.concurrent.atomic.AtomicBoolean;
+
 import org.junit.Before;
 import org.junit.Test;
 
@@ -68,12 +72,10 @@
   public void testRemoteReporterReport() throws Exception {
     Span span = (Span) tracer.buildSpan("raza").start();
     reporter.report(span);
-<<<<<<< HEAD
     // do sleep until automatic flush happens on 'reporter'
-    Thread.sleep(flushInterval + 20); // added 20ms on top of 'flushInterval' to avoid corner cases
-=======
-    Thread.sleep(50);
->>>>>>> d94c1da2
+    // added 20ms on top of 'flushInterval' to avoid corner cases
+    await().with().pollInterval(50, TimeUnit.MILLISECONDS).atMost(
+            flushInterval + 20, TimeUnit.MILLISECONDS).until(() -> sender.getReceived().size() > 0);
     List<com.uber.jaeger.thriftjava.Span> received = sender.getReceived();
 
     assertEquals(1, received.size());
